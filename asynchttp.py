# -*- coding: utf-8 -*-

from .asynctcp import TcpServer, TcpConnection, TcpClient

import logging
log = logging.getLogger(__name__)


class HttpConnection(TcpConnection):
    pass

class HttpRequest(object):
    method = 'GET'
    path = '/'
    httpVersion = 'HTTP/1.1'

    headers = None
    body = None

    response = None

    def __repr__(self):
        return '<%s(%s)>' % (self.__class__.__name__, ', '.join([
            ('%s=%r' % (key, getattr(self, key)))
            for key in ('method', 'path')
        ]))

class HttpResponse(object):
    request = None

    httpVersion = 'HTTP/1.1'
    statusCode = 200
    statusText = 'OK'

    headers = None
    body = None

    def __init__(self, request, httpVersion=None, statusCode=200, statusText='OK'):
        self.request = request
        self.httpVersion = httpVersion or request.httpVersion
        self.statusCode = statusCode
        self.statusText = statusText
        self.headers = {}

    def __repr__(self):
        return '<%s(%s)>' % (self.__class__.__name__, ', '.join([
            ('%s=%r' % (key, getattr(self, key)))
            for key in ('statusCode', 'statusText', 'request')
        ]))


class HttpServer(TcpServer):
    """Simple HTTP server, only support requests and responses with Content-Length.
    """

    _defaultHttpResponseHeaders = None

    def __init__(self, ctx, endpoint, api=None, serverString='HttpServer/0.1', connectionClass=HttpConnection, **kwargs):
        super(HttpServer, self).__init__(ctx=ctx, endpoint=endpoint, api=api, connectionClass=connectionClass, **kwargs)
        self._defaultHttpResponseHeaders = {
            'Server': serverString,
        }

    def _HandleTcpReceive(self, connection):
        while self._HandleHttpReceiveOnce(connection):
            pass

    def _HandleHttpReceiveOnce(self, connection):
        request = self._TryReceiveHttpRequest(connection)
        if not request:
            return False # not enough data received

        response = None
        try:
            response = self._HandleHttpRequest(connection, request)
        except Exception as e:
            log.exception('caught exception while handling http request %r: %s', request, e)
        finally:
            if response is None:
<<<<<<< HEAD
                response = HttpResponse(request, 500, 'Internal Server Error')
            log.verbose('sending http response: %r', response)
=======
                response = HttpResponse(request, statusCode=500, statusText='Internal Server Error')
            log.debug('sending http response: %r', response)
>>>>>>> 5c934fa8
            self._SendHttpResponse(connection, request, response)
        return True # handled one request, try next one

    def _HandleHttpRequest(self, connection, request):
        return self._CallApi('HandleHttpRequest', request=request, connection=connection, server=self)

    def _TryReceiveHttpRequest(self, connection):
        bufferData = connection.receiveBuffer.readView.tobytes()
        if b'\r\n\r\n' not in bufferData:
            if len(bufferData) > 10240:
                connection.closeType = 'Immediate'
            return None

        header = bufferData.split(b'\r\n\r\n', 1)[0]
        bufferConsumed = len(header) + len(b'\r\n\r\n')

        lines = header.decode('utf-8').split('\r\n')
        parts = lines[0].split()
        if len(parts) != 3:
            log.error('failed to parse http request line %s: %s', connection, lines[0])
            connection.closeType = 'Immediate'
            return None
        method, path, httpVersion = parts

        headers = {}
        for line in lines[1:]:
            name, value = line.split(':', 1)
            headers[name.lower().strip()] = value.strip()

        body = None
        if 'content-length' in headers:
            length = int(headers['content-length'])
            if len(bufferData) < length + bufferConsumed:
                return None
            body = bytearray(bufferData[bufferConsumed:bufferConsumed + length])
            bufferConsumed += length

        request = HttpRequest()
        request.method = method.upper()
        request.path = path
        request.httpVersion = httpVersion.upper()
        request.headers = headers
        request.body = body

        connection.receiveBuffer.size -= bufferConsumed
        return request

    def _SendHttpResponse(self, connection, request, response):
        headers = {}
        headers.update(self._defaultHttpResponseHeaders)
        if response.headers:
            headers.update(response.headers)
        body = None
        headers['Content-Length'] = 0
        if response.body:
            body = response.body
            headers['Content-Length'] = len(body)

        httpKeepAlive = False
        if 'Connection' not in headers:
            if request.httpVersion == 'HTTP/1.1' and request.headers.get('connection', '') == 'keep-alive':
                httpKeepAlive = True
            headers['Connection'] = 'keep-alive' if httpKeepAlive else 'close'
        else:
            httpKeepAlive = True

        header = bytearray()
        header += ('%s %d %s\r\n' % (response.httpVersion.upper(), response.statusCode, response.statusText)).encode('utf-8')
        for name, value in headers.items():
            header += ('%s: %s\r\n' % (name, value)).encode('utf-8')
        header += b'\r\n'

        totalLength = len(header)
        if body:
            totalLength += len(body)
        while connection.sendBuffer.size + totalLength > connection.sendBuffer.capacity:
            connection.sendBuffer.capacity *= 2

        connection.sendBuffer.writeView[:len(header)] = header
        connection.sendBuffer.size += len(header)

        if body:
            connection.sendBuffer.writeView[:len(body)] = body
            connection.sendBuffer.size += len(body)

        if not httpKeepAlive:
            connection.closeType = 'AfterSend'


class HttpClient(TcpClient):
    """Simple HTTP client, only support requests and responses with Content-Length.
    """

    _defaultHttpRequestHeaders = None
    _inflightRequests = None

    def __init__(self, ctx, endpoint, api=None, userAgentString='HttpClient/0.1', connectionClass=HttpConnection, **kwargs):
        super(HttpClient, self).__init__(ctx=ctx, endpoint=endpoint, api=api, connectionClass=connectionClass, **kwargs)
        self._defaultHttpRequestHeaders = {
            'User-Agent': userAgentString,
        }
        self._inflightRequests = {}

    def _HandleTcpReceive(self, connection):
        while self._HandleHttpReceiveOnce(connection):
            pass

    def _HandleTcpConnect(self, connection):
        self._inflightRequests[connection] = []

    def _HandleTcpDisconnect(self, connection):
        self._inflightRequests.pop(connection)

    def _HandleHttpReceiveOnce(self, connection):
        response = self._TryReceiveHttpResponse(connection)
        if not response:
            return False # not enough data received
        self._HandleHttpResponse(connection, response)
        return True # handled one request, try next one

    def _HandleHttpResponse(self, connection, request):
        return self._CallApi('HandleHttpResponse', request=request, connection=connection, client=self)

    def _TryReceiveHttpResponse(self, connection):
        bufferData = connection.receiveBuffer.readView.tobytes()
        if b'\r\n\r\n' not in bufferData:
            if len(bufferData) > 10240:
                connection.closeType = 'Immediate'
            return None

        header = bufferData.split(b'\r\n\r\n', 1)[0]
        bufferConsumed = len(header) + len(b'\r\n\r\n')

        lines = header.decode('utf-8').split('\r\n')
        parts = lines[0].split()
        if len(parts) < 2:
            log.error('failed to parse http response line %s: %s', connection, lines[0])
            connection.closeType = 'Immediate'
            return None
        httpVersion = parts[0]
        statusCode = int(parts[1])
        statusText = ' '.join(parts[2:])

        headers = {}
        for line in lines[1:]:
            name, value = line.split(':', 1)
            headers[name.lower().strip()] = value.strip()

        body = None
        if 'content-length' in headers:
            length = int(headers['content-length'])
            if len(bufferData) < length + bufferConsumed:
                return None
            body = bytearray(bufferData[bufferConsumed:bufferConsumed + length])
            bufferConsumed += length

        request = self._inflightRequests[connection].pop(0)
        response = HttpResponse(request=request, httpVersion=httpVersion, statusCode=statusCode, statusText=statusText)
        response.headers = headers
        response.body = body
        request.response = response

        connection.receiveBuffer.size -= bufferConsumed
        if headers.get('connection', '') == 'close':
            connection.closeType = 'Immediate'
        return response

    def SendHttpRequest(self, request):
        headers = {}
        headers.update(self._defaultHttpRequestHeaders)
        if request.headers:
            headers.update(request.headers)
        body = None
        headers['Content-Length'] = 0
        if request.body:
            body = request.body
            headers['Content-Length'] = len(body)

        if 'Connection' not in headers:
            if request.httpVersion == 'HTTP/1.1':
                headers['Connection'] = 'keep-alive'
            else:
                headers['Connection'] = 'close'

        header = bytearray()
        header += ('%s %s %s\r\n' % (request.method.upper(), request.path, request.httpVersion.upper())).encode('utf-8')
        for name, value in headers.items():
            header += ('%s: %s\r\n' % (name, value)).encode('utf-8')
        header += b'\r\n'

        totalLength = len(header)
        if body:
            totalLength += len(body)
        connection = self._connections[0]
        while connection.sendBuffer.size + totalLength > connection.sendBuffer.capacity:
            connection.sendBuffer.capacity *= 2

        connection.sendBuffer.writeView[:len(header)] = header
        connection.sendBuffer.size += len(header)

        if body:
            connection.sendBuffer.writeView[:len(body)] = body
            connection.sendBuffer.size += len(body)

        self._inflightRequests[connection].append(request)<|MERGE_RESOLUTION|>--- conflicted
+++ resolved
@@ -77,13 +77,8 @@
             log.exception('caught exception while handling http request %r: %s', request, e)
         finally:
             if response is None:
-<<<<<<< HEAD
-                response = HttpResponse(request, 500, 'Internal Server Error')
+                response = HttpResponse(request, statusCode=500, statusText='Internal Server Error')
             log.verbose('sending http response: %r', response)
-=======
-                response = HttpResponse(request, statusCode=500, statusText='Internal Server Error')
-            log.debug('sending http response: %r', response)
->>>>>>> 5c934fa8
             self._SendHttpResponse(connection, request, response)
         return True # handled one request, try next one
 
